--- conflicted
+++ resolved
@@ -48,13 +48,9 @@
         run: prettier --write "**/*.{yml,yaml}"
 
       - name: Lint YAML files with Yamllint
-<<<<<<< HEAD
         run: |
           yamllint -c .yamllint .
-=======
-        run: yamllint .
 
->>>>>>> 6bc3c395
 
   build-docker-image:
     needs: lint-format-test
