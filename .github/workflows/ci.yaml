---
name: CI

on:
  push:
    branches: ["main", "feature/**"]
  pull_request:
    branches: ["main"]

jobs:
  lint-format-test:
    runs-on: ubuntu-latest

    strategy:
      matrix:
        python-version: ["3.8", "3.9", "3.10", "3.11"]

    steps:
      - name: Checkout code
        uses: actions/checkout@v3

      - name: Set up Python ${{ matrix.python-version }}
        uses: actions/setup-python@v4
        with:
          python-version: ${{ matrix.python-version }}

      - name: Install CI dependencies
        run: |
          python -m pip install --upgrade pip
          pip install -r .github/workflows/ci-requirements.txt

<<<<<<< HEAD
      - name: Set up Node.js
        uses: actions/setup-node@v3
        with:
          node-version: "14"

      - name: Install Prettier
        run: npm install -g prettier prettier-plugin-yaml

      - name: Format YAML files with Prettier
        run: prettier --write "**/*.{yml,yaml}"

      - name: Lint and format code with Ruff
        run: |
          ruff check . --fix
          ruff format .
=======
      - name: Install Ruff
        run: |
          pip install ruff

      - name: Format and lint code with Ruff
        run: |
          ruff check --output-format=github . --fix
>>>>>>> b17a394d

      - name: Lint code with Flake8
        run: flake8 .

      - name: Install Prettier
        run: npm install -g prettier

      - name: Format YAML files with Prettier
        run: prettier --write "**/*.{yml,yaml}"

      - name: Lint YAML files with Yamllint
        run: yamllint -c .yamllint .

<<<<<<< HEAD
build-docker-image:
  needs: lint-format-test
  runs-on: ubuntu-latest
=======

  build-docker-image:
    needs: lint-format-test
    runs-on: ubuntu-latest
>>>>>>> b17a394d

  steps:
    - name: Checkout code
      uses: actions/checkout@v3

    - name: Set up Docker Buildx
      uses: docker/setup-buildx-action@v2

    - name: Log in to DockerHub
      uses: docker/login-action@v2
      with:
        username: ${{ secrets.DOCKER_USERNAME }}
        password: ${{ secrets.DOCKER_PASSWORD }}

    - name: Build and push Docker image
      run: |
        docker buildx build --push --tag myapp:${{ github.sha }} .<|MERGE_RESOLUTION|>--- conflicted
+++ resolved
@@ -29,7 +29,6 @@
           python -m pip install --upgrade pip
           pip install -r .github/workflows/ci-requirements.txt
 
-<<<<<<< HEAD
       - name: Set up Node.js
         uses: actions/setup-node@v3
         with:
@@ -45,15 +44,6 @@
         run: |
           ruff check . --fix
           ruff format .
-=======
-      - name: Install Ruff
-        run: |
-          pip install ruff
-
-      - name: Format and lint code with Ruff
-        run: |
-          ruff check --output-format=github . --fix
->>>>>>> b17a394d
 
       - name: Lint code with Flake8
         run: flake8 .
@@ -67,16 +57,11 @@
       - name: Lint YAML files with Yamllint
         run: yamllint -c .yamllint .
 
-<<<<<<< HEAD
-build-docker-image:
-  needs: lint-format-test
-  runs-on: ubuntu-latest
-=======
+
 
   build-docker-image:
     needs: lint-format-test
     runs-on: ubuntu-latest
->>>>>>> b17a394d
 
   steps:
     - name: Checkout code
